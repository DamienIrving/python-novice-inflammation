--- conflicted
+++ resolved
@@ -21,7 +21,7 @@
 We want to create plots for all our data sets with a single statement.
 To do that, we'll have to teach the computer how to repeat things.
 
-An example task that we might want to repeat is printing each character in a 
+An example task that we might want to repeat is printing each character in a
 word on a line of its own. One way to do this would be to use a series of `print` statements:
 
 ~~~ {.python}
@@ -101,9 +101,6 @@
     print char
 ~~~
 
-<<<<<<< HEAD
-This strategy relies on the use of a [for loop](reference.html#for-loop)
-=======
 ~~~ {.output}
 o
 x
@@ -114,7 +111,6 @@
 ~~~
 
 The improved version of `print_characters` uses a [for loop](reference.html#for-loop)
->>>>>>> b022e377
 to repeat an operation---in this case, printing---once for each thing in a collection.
 The general form of a loop is:
 
