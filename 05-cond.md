---
layout: page
title: Programming with Python
subtitle: Making Choices
minutes: 30
---
> ## Learning Objectives {.objectives}
>
> *   Write conditional statements including `if`, `elif`, and `else` branches.
> *   Correctly evaluate expressions containing `and` and `or`.

In our last lesson, we discovered something suspicious was going on
in our inflammation data by drawing some plots.
How can we use Python to automatically recognize the different features we saw,
and take a different action for each? In this lesson, we'll learn how to write code that
runs only when certain conditions are true.

## Conditionals

We can ask Python to take different actions, depending on a condition, with an `if` statement:

~~~ {.python}
num = 37
if num > 100:
    print('greater')
else:
    print('not greater')
print('done')
~~~
~~~ {.output}
not greater
done

~~~

The second line of this code uses the keyword `if` to tell Python that we want to make a choice.
If the test that follows the `if` statement is true,
the body of the `if`
(i.e., the lines indented underneath it) are executed.
If the test is false,
the body of the `else` is executed instead.
Only one or the other is ever executed:

![Executing a Conditional](fig/python-flowchart-conditional.png)\

Conditional statements don't have to include an `else`.
If there isn't one,
Python simply does nothing if the test is false:

~~~ {.python}
num = 53
print('before conditional...')
if num > 100:
    print('53 is greater than 100')
print('...after conditional')
~~~
~~~ {.output}
before conditional...
...after conditional
~~~

We can also chain several tests together using `elif`,
which is short for "else if".
The following Python code uses `elif` to print the sign of a number.

~~~ {.python}
num = -3

if num > 0:
    print(num, "is positive")
elif num == 0:
    print(num, "is zero")
else:
    print(num, "is negative")
~~~
~~~ {.output}
"-3 is negative"
~~~

One important thing to notice in the code above is that we use a double equals sign `==` to test for equality
rather than a single equals sign
because the latter is used to mean assignment.

We can also combine tests using `and` and `or`.
`and` is only true if both parts are true:

~~~ {.python}
if (1 > 0) and (-1 > 0):
    print('both parts are true')
else:
    print('at least one part is false')
~~~
~~~ {.output}
at least one part is false
~~~

while `or` is true if at least one part is true:

~~~ {.python}
if (1 < 0) or (-1 < 0):
    print('at least one test is true')
~~~
~~~ {.output}
at least one test is true
~~~

## Checking our Data

Now that we've seen how conditionals work,
we can use them to check for the suspicious features we saw in our inflammation data.
In the first couple of plots, the maximum inflammation per day
seemed to rise like a straight line, one unit per day.
We can check for this inside the `for` loop we wrote with the following conditional:

~~~ {.python}
if data.max(axis=0)[0] == 0 and data.max(axis=0)[20] == 20:
    print('Suspicious looking maxima!')
~~~

We also saw a different problem in the third dataset;
the minima per day were all zero (looks like a healthy person snuck into our study).
We can also check for this with an `elif` condition:

~~~{.python}
elif data.min(axis=0).sum() == 0:
    print('Minima add up to zero!')
~~~

And if neither of these conditions are true, we can use `else` to give the all-clear:

~~~ {.python}
else:
    print('Seems OK!')
~~~

Let's test that out:

~~~ {.python}
data = numpy.loadtxt(fname='inflammation-01.csv', delimiter=',')
if data.max(axis=0)[0] == 0 and data.max(axis=0)[20] == 20:
    print('Suspicious looking maxima!')
elif data.min(axis=0).sum() == 0:
    print('Minima add up to zero!')
else:
    print('Seems OK!')
~~~

~~~ {.output}
Suspicious looking maxima!
~~~

~~~ {.python}
data = numpy.loadtxt(fname='inflammation-03.csv', delimiter=',')
if data.max(axis=0)[0] == 0 and data.max(axis=0)[20] == 20:
    print('Suspicious looking maxima!')
elif data.min(axis=0).sum() == 0:
    print('Minima add up to zero!')
else:
    print('Seems OK!')
~~~

~~~ {.output}
Minima add up to zero!
~~~

In this way,
we have asked Python to do something different depending on the condition of our data.
Here we printed messages in all cases,
but we could also imagine not using the `else` catch-all
so that messages are only printed when something is wrong,
freeing us from having to manually examine every plot for features we've seen before.

> ## How many paths? {.challenge}
>
> Which of the following would be printed if you were to run this code? Why did you pick this answer?
>
> 1.  A
> 2.  B
> 3.  C
> 4.  B and C
>
> ~~~ {.python}
> if 4 > 5:
>     print('A')
> elif 4 == 5:
>     print('B')
> elif 4 < 5:
>     print('C')
> ~~~

> ## What Is Truth? {.challenge}
>
> `True` and `False` are special words in Python called `booleans`
> which represent true and false statements.
> However, they aren't the only values in Python that are true and false.
> In fact, *any* value can be used in an `if` or `elif`.
> After reading and running the code below,
> explain what the rule is for which values are considered true and which are considered false.
>
> ~~~ {.python}
> if '':
>     print('empty string is true')
> if 'word':
>     print('word is true')
> if []:
>     print('empty list is true')
> if [1, 2, 3]:
>     print('non-empty list is true')
> if 0:
>     print('zero is true')
> if 1:
>     print('one is true')
> ~~~

<<<<<<< HEAD
> ## Close Enough {.challenge}
=======
> ## not not True is True {.challenge}
>
> Sometimes it is useful to check whether some condition is not true.
> The special word `not` can do this explicitly.
> After reading and running the code below,
> write some conditions that use `not` to test the rule you formulated in the previous challenge.
>
> ~~~ {.python}
> if not '':
>     print('empty string is not true')
> if not 'word':
>     print('word is not true')
> if not not True:
>     print('not not True is true')
> ~~~
 

> ## Close enough {.challenge}
>>>>>>> dcf25dda
>
> Write some conditions that print `True` if the variable `a` is within 10% of the variable `b`
> and `False` otherwise.
> Compare your implementation with your partner's:
> do you get the same answer for all possible pairs of numbers?

> ## In-place operators {.challenge}
>
> Python (and most other languages in the C family) provides [in-place operators](reference.html#in-place-operators)
> that work like this:
>
> ~~~ {.python}
> x = 1  # original value
> x += 1 # add one to x, assigning result back to x
> x *= 3 # multiply x by 3
> print(x)
> ~~~
> ~~~ {.output}
> 6
> ~~~
>
> Write some code that sums the positive and negative numbers in a list separately,
> using in-place operators.
> Do you think the result is more or less readable than writing the same without in-place operators?

> ## Tuples and Exchanges {.challenge}
>
> Explain what the overall effect of this code is:
>
> ~~~ {.python}
> left = 'L'
> right = 'R'
>
> temp = left
> left = right
> right = temp
> ~~~
>
> Compare it to:
>
> ~~~ {.python}
> left, right = right, left
> ~~~
>
> Do they always do the same thing?
> Which do you find easier to read?

> ## Sorting a List Into Buckets {.challenge}
>
> The folder containing our data files has large data sets whose names start with
> "inflammation-", small ones whose names with "small-", and possibly other files
> whose sizes we don't know.  Our goal is to sort those files into three lists
> called `large_files`, `small_files`, and `other_files` respectively.  Add code
> to the template below to do this.  Note that the string method
> [`startswith`](https://docs.python.org/3.5/library/stdtypes.html#str.startswith)
> returns `True` if and only if the string it is called on starts with the string
> passed as an argument.
>
> ~~~ {.python}
> files = ['inflammation-01.csv', 'myscript.py', 'inflammation-02.csv', 'small-01.csv', 'small-02.csv']
> large_files = []
> small_files = []
> other_files = []
> ~~~
>
> Your solution should:
>
> 1.  loop over the names of the files
> 2.  figure out which group each filename belongs
> 3.  append the filename to that list
>
> In the end the three lists should be:
>
> ~~~ {.python}
> large_files = ['inflammation-01.csv', 'inflammation-02.csv']
> small_files = ['small-01.csv', 'small-02.csv']
> other_files = ['myscript.py']
> ~~~

> ## Counting Vowels {.challenge}
>
> 1.  Write a loop that counts the number of vowels in a character string.
>
> 2. Test it on a few individual words and full sentences.
>
> 3. Once you are done, compare your solution to your neighbor's.
>    Did you make the same decisions about how to handle the letter 'y'
>    (which some people think is a vowel, and some do not)?<|MERGE_RESOLUTION|>--- conflicted
+++ resolved
@@ -212,15 +212,12 @@
 >     print('one is true')
 > ~~~
 
-<<<<<<< HEAD
-> ## Close Enough {.challenge}
-=======
-> ## not not True is True {.challenge}
+> ## That's Not Not What I Meant {.challenge}
 >
 > Sometimes it is useful to check whether some condition is not true.
-> The special word `not` can do this explicitly.
+> The Boolean operator `not` can do this explicitly.
 > After reading and running the code below,
-> write some conditions that use `not` to test the rule you formulated in the previous challenge.
+> write some `if` statements that use `not` to test the rule you formulated in the previous challenge.
 >
 > ~~~ {.python}
 > if not '':
@@ -230,10 +227,8 @@
 > if not not True:
 >     print('not not True is true')
 > ~~~
- 
-
-> ## Close enough {.challenge}
->>>>>>> dcf25dda
+
+> ## Close Enough {.challenge}
 >
 > Write some conditions that print `True` if the variable `a` is within 10% of the variable `b`
 > and `False` otherwise.
