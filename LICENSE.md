---
layout: page
title: "Licencias"
root: .
---
### Material didáctico

<<<<<<< HEAD
Todo el material de instrucción de Software Carpentry and Data Carpentry está
disponible bajo la licencia [Creative Commons Attribution][cc-por-humano]. El siguiente es un resumen de licencia
(y no un sustituto) del [texto legal completo de CC BY 4.0
licencia][cc-by-legal].
=======
All Software Carpentry, Data Carpentry, and Library Carpentry instructional material is
made available under the [Creative Commons Attribution
license][cc-by-human]. The following is a human-readable summary of
(and not a substitute for) the [full legal text of the CC BY 4.0
license][cc-by-legal].
>>>>>>> 53e99135

Puedes libremente:

* **Compartir** --- copiar y redistribuir el material en cualquier medio o formato
* **Adaptar** --- remezclar, transformar y construir a partir del material

para cualquier propósito, incluso comercialmente.

El licenciante no puede revocar estas libertades mientras se siga las
condiciones de la licencia.

Bajo los siguientes términos:

* **Atribución** --- Debes otorgar crédito a éste material de manera adecuada (mencionando que
  su trabajo se deriva del trabajo que es Copyright de © Software
  Carpentry y, donde sea práctico, agrega un enlace a
  http://software-carpentry.org/), proporciona un [enlace a la
  licencia][cc-por-humano], e indica si se realizaron cambios. Puedes hacerlo en cualquier forma razonable, 
  pero no de forma tal que sugiera que tú o el uso del material derivado tienen el respaldo del licenciante. 

**Sin restricciones adicionales** --- No puedes aplicar términos legales o
medidas tecnológicas que restrinjan a otros hacer
todo lo que la licencia permite. 

Avisos:

* No tiene que cumplir con la licencia con los materiales que estén en el dominio público 
  o cuando su uso esté permitido por una excepción o limitación aplicable. 
* No se dan garantías. La licencia puede no darle todos los
  permisos necesarios para su uso previsto. Por ejemplo, otros
  derechos como la publicidad, la privacidad, o los derechos morales pueden limitar la forma en que
  uses el material.

## Software

Salvo que se indique lo contrario, los programas de ejemplo y otro software
proporcionado por Software Carpentry y Data Carpentry están disponibles bajo el
[OSI][osi]-aprobado
[Licencia de MIT][mit-license].

Se concede permiso, de forma gratuita, a cualquier persona que obtenga
una copia de este software y los archivos de documentación asociados (el
"Software"), para tratar el Software sin restricciones, incluyendo
sin limitación, los derechos de uso, copia, modificación, fusión, publicación,
distribuir, sublicenciar y / o vender copias del Software, y
Permitir a las personas a quienes se les proporciona el Software que lo hagan, sujeto a
las siguientes condiciones:

El aviso de copyright anterior y este aviso de permiso serán
incluido en todas las copias o porciones sustanciales del software.

EL SOFTWARE SE PROPORCIONA "TAL CUAL", SIN GARANTÍA DE NINGÚN TIPO,
EXPRESO O IMPLICADO, INCLUIDAS, ENTRE OTRAS, LAS GARANTÍAS DE
COMERCIABILIDAD, APTITUD PARA UN PROPÓSITO PARTICULAR Y
NO INFRACCIÓN EN NINGÚN CASO SERÁN LOS AUTORES O LOS TITULARES DE LOS DERECHOS DE AUTOR
RESPONSABLE POR CUALQUIER RECLAMO, DAÑOS U OTRA RESPONSABILIDAD, YA SEA EN ACCIÓN
DEL CONTRATO, EXTRACONTRACTUAL O DE OTRO TIPO, DERIVADOS, FUERA DE O EN CONEXIÓN
CON EL SOFTWARE O EL USO U OTROS TRATOS EN EL SOFTWARE.

## Marca registrada

"Software Carpentry" y "Data Carpentry" y sus respectivos logos
son marcas registradas de [Community Initiatives][ci].

[cc-por-humano]: https://creativecommons.org/licenses/by/4.0/
[cc-by-legal]: https://creativecommons.org/licenses/by/4.0/legalcode
[mit-license]: https://opensource.org/licenses/mit-license.html
[ci]: http://communityin.org/
[osi]: https://opensource.org<|MERGE_RESOLUTION|>--- conflicted
+++ resolved
@@ -5,18 +5,10 @@
 ---
 ### Material didáctico
 
-<<<<<<< HEAD
-Todo el material de instrucción de Software Carpentry and Data Carpentry está
+Todo el material de instrucción de Software Carpentry, Data Carpentry y Library Carpentry está
 disponible bajo la licencia [Creative Commons Attribution][cc-por-humano]. El siguiente es un resumen de licencia
 (y no un sustituto) del [texto legal completo de CC BY 4.0
 licencia][cc-by-legal].
-=======
-All Software Carpentry, Data Carpentry, and Library Carpentry instructional material is
-made available under the [Creative Commons Attribution
-license][cc-by-human]. The following is a human-readable summary of
-(and not a substitute for) the [full legal text of the CC BY 4.0
-license][cc-by-legal].
->>>>>>> 53e99135
 
 Puedes libremente:
 
@@ -34,17 +26,17 @@
   su trabajo se deriva del trabajo que es Copyright de © Software
   Carpentry y, donde sea práctico, agrega un enlace a
   http://software-carpentry.org/), proporciona un [enlace a la
-  licencia][cc-por-humano], e indica si se realizaron cambios. Puedes hacerlo en cualquier forma razonable, 
-  pero no de forma tal que sugiera que tú o el uso del material derivado tienen el respaldo del licenciante. 
+  licencia][cc-por-humano], e indica si se realizaron cambios. Puedes hacerlo en cualquier forma razonable,
+  pero no de forma tal que sugiera que tú o el uso del material derivado tienen el respaldo del licenciante.
 
 **Sin restricciones adicionales** --- No puedes aplicar términos legales o
 medidas tecnológicas que restrinjan a otros hacer
-todo lo que la licencia permite. 
+todo lo que la licencia permite.
 
 Avisos:
 
-* No tiene que cumplir con la licencia con los materiales que estén en el dominio público 
-  o cuando su uso esté permitido por una excepción o limitación aplicable. 
+* No tiene que cumplir con la licencia con los materiales que estén en el dominio público
+  o cuando su uso esté permitido por una excepción o limitación aplicable.
 * No se dan garantías. La licencia puede no darle todos los
   permisos necesarios para su uso previsto. Por ejemplo, otros
   derechos como la publicidad, la privacidad, o los derechos morales pueden limitar la forma en que
