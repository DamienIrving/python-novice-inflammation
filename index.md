---
layout: lesson
title: Programming with Python
---
The best way to learn how to program is to do something useful,
so this introduction to Python is built around a common scientific task:
data analysis.

Our real goal isn't to teach you Python,
but to teach you the basic concepts that all programming depends on.
We use Python in our lessons because:

1.  we have to use *something* for examples;
2.  it's free, well-documented, and runs almost everywhere;
3.  it has a large (and growing) user base among scientists; and
4.  experience shows that it's easier for novices to pick up than most other languages.

But the two most important things are
to use whatever language your colleagues are using,
so that you can share you work with them easily,
and to use that language *well*.

We are studying inflammation in patients who have been given a new treatment for arthritis,
and need to analyze the first dozen data sets.
The data sets are stored in **comma-separated values** (CSV) format:
each row holds information for a single patient,
and the columns represent successive days.
The first few rows of our first file look like this:

~~~
0,0,1,3,1,2,4,7,8,3,3,3,10,5,7,4,7,7,12,18,6,13,11,11,7,7,4,6,8,8,4,4,5,7,3,4,2,3,0,0
0,1,2,1,2,1,3,2,2,6,10,11,5,9,4,4,7,16,8,6,18,4,12,5,12,7,11,5,11,3,3,5,4,4,5,5,1,1,0,1
0,1,1,3,3,2,6,2,5,9,5,7,4,5,4,15,5,11,9,10,19,14,12,17,7,12,11,7,4,2,10,5,4,2,2,3,2,2,1,1
0,0,2,0,4,2,2,1,6,7,10,7,9,13,8,8,15,10,10,7,17,4,4,7,6,15,6,4,9,11,3,5,6,3,3,4,2,3,2,1
0,1,1,3,3,1,3,5,2,4,4,7,6,5,3,10,8,10,6,17,9,14,9,7,13,9,12,6,7,7,9,6,3,2,2,4,2,0,1,1
~~~

We want to:

*   load that data into memory,
*   calculate the average inflammation per day across all patients, and
*   plot the result.

To do all that, we'll have to learn a little bit about programming.

<<<<<<< HEAD
## Prerequisites

Learners need to understand the concepts of files and directories
(including the working directory) and how to start a Python
interpreter before tackling this lesson.


=======
> ## Prerequisites {.prereq}
>
> FIXME
> A short paragraph describing what learners need to know
> before tackling this lesson.
>>>>>>> 2cc2386b

## Topics

1.  [Analyzing Patient Data](01-numpy.html)
2.  [Creating Functions](02-func.html)
3.  [Analyzing Multiple Data Sets](03-loop.html)
4.  [Making Choices](04-cond.html)
5.  [Defensive Programming](05-defensive.html)
6.  [Command-Line Programs](06-cmdline.html)
7.  [Errors and Exceptions](07-errors.html)

## Other Resources

*   [Motivation](motivation.html)
*   [Reference](reference.html)
*   [Discussion](discussion.html)
*   [Instructor's Guide](instructors.html)<|MERGE_RESOLUTION|>--- conflicted
+++ resolved
@@ -43,21 +43,11 @@
 
 To do all that, we'll have to learn a little bit about programming.
 
-<<<<<<< HEAD
-## Prerequisites
+## Prerequisites {.prereq}
 
 Learners need to understand the concepts of files and directories
 (including the working directory) and how to start a Python
 interpreter before tackling this lesson.
-
-
-=======
-> ## Prerequisites {.prereq}
->
-> FIXME
-> A short paragraph describing what learners need to know
-> before tackling this lesson.
->>>>>>> 2cc2386b
 
 ## Topics
 
