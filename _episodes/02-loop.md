--- conflicted
+++ resolved
@@ -154,27 +154,10 @@
 command to signify the end of the loop body (e.g. `end for`); what is indented after the `for` statement belongs to the loop.
 
 
-> ## What's in a name?
->
-<<<<<<< HEAD
+> ## What's in a name?{.callout}
+>
+>
 > In the example above, the loop variable was given the name `char` as a mnemonic; it is short for 'character'. 'Char' is not a keyword in Python that pulls the characters from words or strings. In fact when a similar loop is run over a list rather than a word, the output would be each member of that list printed in order, rather than the characters.
->
-> ~~~
-> list = ['oxygen','nitrogen','argon']
-> for char in list:
->     print(char)
-> ~~~
-> {: .python}
->
-> ~~~
-=======
-> In the example above, the loop variable was given the name `char`
-> as a mnemonic; it is short for 'character'.
-> 'Char' is not a keyword in Python that pulls the characters
-> from words or strings.
-> In fact when a similar loop is run over a list rather than a word,
-> the output would be each member of that list printed in order,
-> rather than the characters.
 >
 > ~~~
 > elements = ['oxygen', 'nitrogen', 'argon']
@@ -184,24 +167,14 @@
 > {: .python}
 >
 > ~~~
->>>>>>> c72ec46a
 > oxygen
 > nitrogen
 > argon
 > ~~~
 > {: .output}
-<<<<<<< HEAD
 >
 > We can choose any name we want for variables. We might just as easily have chosen the name `banana` for the loop variable, as long as we use the same name when we invoke the variable inside the loop:
 >
-=======
->
-> We can choose any name we want for variables.
-> We might just as easily have chosen the name `banana`
-> for the loop variable,
-> as long as we use the same name when we invoke the variable inside the loop:
->
->>>>>>> c72ec46a
 > ~~~
 > word = 'oxygen'
 > for banana in word:
@@ -219,13 +192,7 @@
 > ~~~
 > {: .output}
 >
-<<<<<<< HEAD
 > It is a good idea to choose variable names that are meaningful, otherwise it would be more difficult to understand what the loop is doing.
-=======
-> It is a good idea to choose variable names
-> that are meaningful so that it is easier
-> to understand what the loop is doing.
->>>>>>> c72ec46a
 {: .callout}
 
 Here's another loop that repeatedly updates a variable:
